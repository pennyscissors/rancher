--- conflicted
+++ resolved
@@ -9,13 +9,9 @@
 ENV CATTLE_HELM_UNITTEST_VERSION v0.1.7-rancher4
 # helm 3 version
 ENV HELM_VERSION v3.11.1
-<<<<<<< HEAD
 ENV KUSTOMIZE_VERSION v5.0.1
-=======
-ENV KUSTOMIZE_VERSION v5.0.0
 # k3d ci version
 ENV K3D_VERSION v5.4.6
->>>>>>> eda2099f
 
 # kontainer-driver-metadata branch to be set for specific branch other than dev/master, logic at rancher/rancher/pkg/settings/setting.go
 ENV CATTLE_KDM_BRANCH=dev-v2.7
